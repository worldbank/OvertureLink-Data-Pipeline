--- conflicted
+++ resolved
@@ -6,12 +6,7 @@
 This cloud-native ETL pipeline allows you to query and extract Overture Maps data (such as roads, buildings) to upload to ArcGIS Online, download as .geojson for any GIS software, or save as a local dump for continual use. This pipeline supports 176 countries worldwide with its country/ISO database, allows you to use pre-built queries or your own custom queries, and is designed to align with Overture's monthly releases.
 
 ### Development status
-
-<<<<<<< HEAD
 Please note development is ongoing. The pipeline works with all the options described below. The only issue is when running large polygon datasets >8 million. Sometimes there are hang ups with ArcGIS Online during appending. We're investigating the best options to reduce these errors, such as setting the right append parameters and testing upload as a FGDB.
-=======
-Please note development is ongoing. The pipeline works with all the options described below. The only issue is when running large polygon datasets >8 million. Sometimes there are hang ups with ArcGIS Online during appending. We're investigating the best options to reduce these errors.
->>>>>>> 0050d6ff
 
 ### Three commands
 - `agol-upload` - Upload your query to ArcGIS Online
