--- conflicted
+++ resolved
@@ -35,17 +35,10 @@
 # DUMP_COMPRESSION=zstd     # Compression type
 # DUMP_PARTITIONING=hive    # Partitioning scheme
 
-<<<<<<< HEAD
+
 # Batch Processing Configuration     
 # BatchThreshold=200000    # Switch to batching above this many records
 # BatchSize=100000         # Starting batch size
 # BatchMin=50000           # Minimum batch size floor
 # AppendTimeout=10800      # 3 hours timeout for append jobs       
-# USE_ASYNC_APPEND=false  # Set to true to use async append
-=======
-# Batch Processing Configuration  
-# BatchThreshold=200000    # Switch to batching above this many records
-# BatchSize=100000         # Starting batch size
-# BatchMin=50000           # Minimum batch size floor
-# AppendTimeout=10800      # 3 hours timeout for append jobs       
->>>>>>> 5e3d3ce1
+# USE_ASYNC_APPEND=false  # Set to true to use async append or use --async argument